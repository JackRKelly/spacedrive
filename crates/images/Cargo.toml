[package]
name = "sd-images"
version = "0.0.0"
authors = [
	"Jake Robinson <jake@spacedrive.com>",
	"Vítor Vasconcellos <vitor@spacedrive.com>",
]
license = { workspace = true }
repository = { workspace = true }
edition = { workspace = true }

[features]
heif = ["dep:libheif-rs", "dep:libheif-sys"]

[dependencies]
image = "0.24.7"
webp = { version = "0.2.6", optional = true }
thiserror = "1.0.49"
resvg = "0.36.0"
rspc = { workspace = true, optional = true } # error conversion
specta = { workspace = true, optional = true }
serde = { workspace = true, optional = true, features = ["derive"] }
bincode = { version = "2.0.0-rc.3", features = [
	"derive",
	"alloc",
], optional = true }
once_cell = "1.18.0"
tracing = { workspace = true }

# both of these added *default* bindgen features in 0.22.0 and 2.0.0 respectively
# this broke builds as we build our own liibheif, so i disabled their default features
libheif-rs = { version = "0.22.0", default-features = false, optional = true }
libheif-sys = { version = "2.0.0", default-features = false, optional = true }
<<<<<<< HEAD

pdfium-render = { version = "0.8.8", features = [
	"sync",
	"image",
	"thread_safe",
] }
=======
pdfium-render = { version = "0.8.8", features = ["image"] }
>>>>>>> 34fe26e4
<|MERGE_RESOLUTION|>--- conflicted
+++ resolved
@@ -31,13 +31,5 @@
 # this broke builds as we build our own liibheif, so i disabled their default features
 libheif-rs = { version = "0.22.0", default-features = false, optional = true }
 libheif-sys = { version = "2.0.0", default-features = false, optional = true }
-<<<<<<< HEAD
 
-pdfium-render = { version = "0.8.8", features = [
-	"sync",
-	"image",
-	"thread_safe",
-] }
-=======
-pdfium-render = { version = "0.8.8", features = ["image"] }
->>>>>>> 34fe26e4
+pdfium-render = { version = "0.8.8", features = ["image"] }