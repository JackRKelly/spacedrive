import { ArrowLeft, ArrowRight } from '@phosphor-icons/react';
import { getIcon } from '@sd/assets/util';
import clsx from 'clsx';
import { motion } from 'framer-motion';
import { RefObject, useEffect, useRef, useState } from 'react';
import Sticky from 'react-sticky-el';
import { useDraggable } from 'react-use-draggable-scroll';
import { Category, useLibraryQuery } from '@sd/client';
import { tw } from '@sd/ui';
import { useIsDark } from '~/hooks';

import { useLayoutContext } from '../Layout/Context';
import { usePageLayoutContext } from '../PageLayout/Context';
import CategoryButton from './CategoryButton';
import { IconForCategory } from './data';

export const CategoryList = [
	'Recents',
	'Favorites',
	'Albums',
	'Photos',
	'Screenshots',
	'Videos',
	'Movies',
	'Music',
	'Downloads',
	'Encrypted',
	'Documents',
	'Projects',
	'Applications',
	// 'Archives',
	'Databases',
	'Games',
	'Books',
	// 'Contacts',
	'Trash'
] as Category[];

const ArrowButton = tw.div`absolute top-1/2 z-40 flex h-8 w-8 shrink-0 -translate-y-1/2 items-center p-2 cursor-pointer justify-center rounded-full border border-app-line bg-app/50 hover:opacity-95 backdrop-blur-md transition-all duration-200`;

export const Categories = (props: { selected: Category; onSelectedChanged(c: Category): void }) => {
	const isDark = useIsDark();

	const { ref: pageRef } = usePageLayoutContext();

	const ref = useRef<HTMLDivElement>(null);
	const { events } = useDraggable(ref as React.MutableRefObject<HTMLDivElement>);
<<<<<<< HEAD
	const [lastCategoryVisible, setLastCategoryVisible] = useState(false);
	const transparentBg = window.location.search.includes('transparentBg');
=======
>>>>>>> 70364934

	const { scroll, mouseState } = useMouseHandlers({ ref });

	const categories = useLibraryQuery(['categories.list']);

	const [lastCategoryVisible, setLastCategoryVisible] = useState(false);

	const handleArrowOnClick = (direction: 'right' | 'left') => {
		const element = ref.current;
		if (!element) return;

		element.scrollTo({
			left: direction === 'left' ? element.scrollLeft + 200 : element.scrollLeft - 200,
			behavior: 'smooth'
		});
	};

	const lastCategoryVisibleHandler = (index: number) => {
		index === CategoryList.length - 1 && setLastCategoryVisible((prev) => !prev);
	};

	const maskImage = `linear-gradient(90deg, transparent 0.1%, rgba(0, 0, 0, 1) ${
		scroll > 0 ? '10%' : '0%'
	}, rgba(0, 0, 0, 1) ${lastCategoryVisible ? '95%' : '85%'}, transparent 99%)`;

	return (
<<<<<<< HEAD
		<div
			className={clsx(
				'sticky top-0 z-10 mt-2 flex bg-app/90 backdrop-blur',
				transparentBg && '!bg-none'
			)}
		>
			<div
				onClick={() => handleArrowOnClick('right')}
				className={clsx(
					scroll > 0
						? 'cursor-pointer opacity-100 hover:opacity-95'
						: 'pointer-events-none',
					'sticky left-[15px] z-40 -ml-4 mt-4 flex h-8 w-8 shrink-0 items-center justify-center rounded-full border border-app-line  p-2 opacity-0 backdrop-blur-md transition-all duration-200'
				)}
			>
				<ArrowLeft weight="bold" className="h-4 w-4 text-ink" />
			</div>
			<div
				ref={ref}
				{...events}
				className="no-scrollbar flex space-x-[1px] overflow-x-scroll py-1.5 pl-0 pr-[60px]"
				style={{
					maskImage: `linear-gradient(90deg, transparent 0.1%, rgba(0, 0, 0, 1) ${
						scroll > 0 ? '10%' : '0%'
					}, rgba(0, 0, 0, 1) ${lastCategoryVisible ? '95%' : '85%'}, transparent 99%)`
				}}
=======
		<div>
			<Sticky
				scrollElement={pageRef.current || undefined}
				stickyClassName="z-20 !top-[46px]"
				topOffset={-46}
>>>>>>> 70364934
			>
				<div className="relative flex bg-app/90 px-3 py-1.5 backdrop-blur">
					<ArrowButton
						onClick={() => handleArrowOnClick('right')}
						className={clsx('left-3', scroll === 0 && 'pointer-events-none opacity-0')}
					>
						<ArrowLeft weight="bold" className="h-4 w-4 text-ink" />
					</ArrowButton>

					<div
						ref={ref}
						{...events}
						className="no-scrollbar flex space-x-px overflow-x-scroll pr-[60px]"
						style={{
							WebkitMaskImage: maskImage, // Required for Chromium based browsers
							maskImage
						}}
					>
						{categories.data &&
							CategoryList.map((category, index) => {
								const iconString = IconForCategory[category] || 'Document';
								return (
									<motion.div
										onViewportEnter={() => lastCategoryVisibleHandler(index)}
										onViewportLeave={() => lastCategoryVisibleHandler(index)}
										viewport={{
											root: ref,
											// WARNING: Edge breaks if the values are not postfixed with px or %
											margin: '0% -120px 0% 0%'
										}}
										className={clsx(
											'min-w-fit',
											mouseState !== 'dragging' && '!cursor-default'
										)}
										key={category}
									>
										<CategoryButton
											category={category}
											icon={getIcon(iconString, isDark)}
											items={categories.data[category]}
											selected={props.selected === category}
											onClick={() => props.onSelectedChanged(category)}
										/>
									</motion.div>
								);
							})}
					</div>

					<ArrowButton
						onClick={() => handleArrowOnClick('left')}
						className={clsx(
							'right-3',
							lastCategoryVisible && 'pointer-events-none opacity-0'
						)}
					>
						<ArrowRight weight="bold" className="h-4 w-4 text-ink" />
					</ArrowButton>
				</div>
			</Sticky>
		</div>
	);
};

const useMouseHandlers = ({ ref }: { ref: RefObject<HTMLDivElement> }) => {
	const layout = useLayoutContext();

	const [scroll, setScroll] = useState(0);

	type MouseState = 'idle' | 'mousedown' | 'dragging';
	const [mouseState, setMouseState] = useState<MouseState>('idle');

	useEffect(() => {
		const element = ref.current;
		if (!element) return;

		const onScroll = () => {
			setScroll(element.scrollLeft);

			setMouseState((s) => {
				if (s !== 'mousedown') return s;

				if (layout.ref.current) layout.ref.current.style.cursor = 'grabbing';

				return 'dragging';
			});
		};
		const onWheel = (event: WheelEvent) => {
			event.preventDefault();
			const { deltaX, deltaY } = event;
			const scrollAmount = Math.abs(deltaX) > Math.abs(deltaY) ? deltaX : deltaY;
			element.scrollTo({ left: element.scrollLeft + scrollAmount });
		};
		const onMouseDown = () => setMouseState('mousedown');

		const onMouseUp = () => {
			setMouseState('idle');
			if (layout.ref.current) {
				layout.ref.current.style.cursor = '';
			}
		};

		element.addEventListener('scroll', onScroll);
		element.addEventListener('wheel', onWheel);
		element.addEventListener('mousedown', onMouseDown);

		window.addEventListener('mouseup', onMouseUp);

		return () => {
			element.removeEventListener('scroll', onScroll);
			element.removeEventListener('wheel', onWheel);
			element.removeEventListener('mousedown', onMouseDown);

			window.removeEventListener('mouseup', onMouseUp);
		};
	}, [ref, layout.ref]);

	return { scroll, mouseState };
};<|MERGE_RESOLUTION|>--- conflicted
+++ resolved
@@ -45,17 +45,12 @@
 
 	const ref = useRef<HTMLDivElement>(null);
 	const { events } = useDraggable(ref as React.MutableRefObject<HTMLDivElement>);
-<<<<<<< HEAD
 	const [lastCategoryVisible, setLastCategoryVisible] = useState(false);
 	const transparentBg = window.location.search.includes('transparentBg');
-=======
->>>>>>> 70364934
 
 	const { scroll, mouseState } = useMouseHandlers({ ref });
 
 	const categories = useLibraryQuery(['categories.list']);
-
-	const [lastCategoryVisible, setLastCategoryVisible] = useState(false);
 
 	const handleArrowOnClick = (direction: 'right' | 'left') => {
 		const element = ref.current;
@@ -76,40 +71,16 @@
 	}, rgba(0, 0, 0, 1) ${lastCategoryVisible ? '95%' : '85%'}, transparent 99%)`;
 
 	return (
-<<<<<<< HEAD
 		<div
 			className={clsx(
 				'sticky top-0 z-10 mt-2 flex bg-app/90 backdrop-blur',
 				transparentBg && '!bg-none'
 			)}
 		>
-			<div
-				onClick={() => handleArrowOnClick('right')}
-				className={clsx(
-					scroll > 0
-						? 'cursor-pointer opacity-100 hover:opacity-95'
-						: 'pointer-events-none',
-					'sticky left-[15px] z-40 -ml-4 mt-4 flex h-8 w-8 shrink-0 items-center justify-center rounded-full border border-app-line  p-2 opacity-0 backdrop-blur-md transition-all duration-200'
-				)}
-			>
-				<ArrowLeft weight="bold" className="h-4 w-4 text-ink" />
-			</div>
-			<div
-				ref={ref}
-				{...events}
-				className="no-scrollbar flex space-x-[1px] overflow-x-scroll py-1.5 pl-0 pr-[60px]"
-				style={{
-					maskImage: `linear-gradient(90deg, transparent 0.1%, rgba(0, 0, 0, 1) ${
-						scroll > 0 ? '10%' : '0%'
-					}, rgba(0, 0, 0, 1) ${lastCategoryVisible ? '95%' : '85%'}, transparent 99%)`
-				}}
-=======
-		<div>
 			<Sticky
 				scrollElement={pageRef.current || undefined}
 				stickyClassName="z-20 !top-[46px]"
 				topOffset={-46}
->>>>>>> 70364934
 			>
 				<div className="relative flex bg-app/90 px-3 py-1.5 backdrop-blur">
 					<ArrowButton
