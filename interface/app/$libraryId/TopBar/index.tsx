--- conflicted
+++ resolved
@@ -1,14 +1,9 @@
-<<<<<<< HEAD
-import clsx from 'clsx';
-import { RefObject } from 'react';
-=======
 import { platform } from 'os';
 import clsx from 'clsx';
 import type { Ref } from 'react';
 import { useOperatingSystem } from '~/hooks';
 
 import { useExplorerStore } from '../Explorer/store';
->>>>>>> 70364934
 import { NavigationButtons } from './NavigationButtons';
 import SearchBar from './SearchBar';
 
@@ -21,21 +16,8 @@
 }
 
 const TopBar = (props: Props) => {
-<<<<<<< HEAD
 	const transparentBg = window.location.search.includes('transparentBg');
 
-	return (
-		<div
-			data-tauri-drag-region
-			className={clsx(
-				`
-				duration-250 top-bar-blur absolute left-0 top-0 z-50 flex
-				h-[46px] w-full flex-row items-center justify-center overflow-hidden
-				border-b border-sidebar-divider px-3.5
-				transition-[background-color,border-color] ease-out
-			`,
-				transparentBg ? 'bg-app/0' : 'bg-app/90'
-=======
 	const { isDragging } = useExplorerStore();
 	const os = useOperatingSystem();
 
@@ -44,10 +26,10 @@
 			data-tauri-drag-region={os === 'macOS'}
 			style={{ height: TOP_BAR_HEIGHT }}
 			className={clsx(
-				'top-bar-blur absolute inset-x-0 z-50 flex items-center gap-3.5 overflow-hidden border-b !border-sidebar-divider bg-app/90 px-3.5',
+				'top-bar-blur absolute inset-x-0 z-50 flex items-center gap-3.5 overflow-hidden border-b !border-sidebar-divider px-3.5',
 				'duration-250 transition-[background-color,border-color] ease-out',
-				isDragging && 'pointer-events-none'
->>>>>>> 70364934
+				isDragging && 'pointer-events-none',
+				transparentBg ? 'bg-app/0' : 'bg-app/90'
 			)}
 		>
 			<div
