--- conflicted
+++ resolved
@@ -216,26 +216,6 @@
 }
 
 /// @shared(id: uuid)
-<<<<<<< HEAD
-model Key {
-    id                Int       @id @default(autoincrement())
-    uuid              Bytes     @unique
-    date_created      DateTime? @default(now()) // nullable if concealed for security
-    version           Int // key version
-    key_type          Int // type of key
-    name              String? // user-chosen name
-    algorithm         Bytes // encryption algorithm used to encrypt the key
-    hashing_algorithm Bytes // hashing algorithm used for hashing the key with the salt
-    key               Bytes // the *encrypted* key
-    salt              Bytes // the salt/encrypted word (which acts as a salt once decrypted + hashed)
-
-    objects     Object[]
-    file_paths  FilePath[]
-    mounted_key MountedKey?
-
-    @@map("key")
-}
-=======
 // model Key {
 //     id                Int       @id @default(autoincrement())
 //     // uuid to identify the key
@@ -274,7 +254,6 @@
 
 //     @@map("key")
 // }
->>>>>>> 0a6d4e49
 
 // mounted keys are separate and local as they should really stay on-device
 /// @local
