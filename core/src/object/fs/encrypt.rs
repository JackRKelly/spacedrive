<<<<<<< HEAD
use super::{context_menu_fs_info, FsInfo};
use crate::job::{JobError, JobReportUpdate, JobResult, JobState, StatefulJob, WorkerContext};
use crate::{invalidate_query, job::*};
=======
use crate::{invalidate_query, job::*, library::Library, util::error::FileIOError};

use std::path::PathBuf;

>>>>>>> 7e285dc4
use chrono::FixedOffset;
use serde::{Deserialize, Serialize};
use specta::Type;
<<<<<<< HEAD
use std::path::PathBuf;
=======
use tokio::{fs::File, io::AsyncReadExt};
use tracing::{error, warn};
use uuid::Uuid;

use super::{context_menu_fs_info, FsInfo, BYTES_EXT};
>>>>>>> 7e285dc4

pub struct FileEncryptorJob;

#[derive(Serialize, Deserialize, Type, Hash)]
pub struct FileEncryptorJobInit {
	pub location_id: i32,
	pub path_id: i32,
<<<<<<< HEAD
	pub key_uuid: uuid::Uuid,
	// pub algorithm: Algorithm,
=======
	pub key_uuid: Uuid,
	pub algorithm: Algorithm,
>>>>>>> 7e285dc4
	pub metadata: bool,
	pub preview_media: bool,
	pub output_path: Option<PathBuf>,
}

#[derive(Serialize, Deserialize)]
pub struct Metadata {
	pub path_id: i32,
	pub name: String,
	pub hidden: bool,
	pub favorite: bool,
	pub important: bool,
	pub note: Option<String>,
	pub date_created: chrono::DateTime<FixedOffset>,
}

impl JobInitData for FileEncryptorJobInit {
	type Job = FileEncryptorJob;
}

#[async_trait::async_trait]
impl StatefulJob for FileEncryptorJob {
	type Init = FileEncryptorJobInit;
	type Data = ();
	type Step = FsInfo;

	const NAME: &'static str = "file_encryptor";

	fn new() -> Self {
		Self {}
	}

	async fn init(&self, ctx: WorkerContext, state: &mut JobState<Self>) -> Result<(), JobError> {
		state.steps.push_back(
			context_menu_fs_info(&ctx.library.db, state.init.location_id, state.init.path_id)
				.await
				.map_err(|_| JobError::MissingData {
					value: String::from("file_path that matches both location id and path id"),
				})?,
		);

		ctx.progress(vec![JobReportUpdate::TaskCount(state.steps.len())]);

		Ok(())
	}

	async fn execute_step(
		&self,
		ctx: WorkerContext,
		state: &mut JobState<Self>,
	) -> Result<(), JobError> {
		let info = &state.steps[0];

<<<<<<< HEAD
		// let Library {  .. } = &ctx.library;

		// if !info.path_data.is_dir {
		// handle overwriting checks, and making sure there's enough available space

		// let user_key = key_manager
		// 	.access_keymount(state.init.key_uuid)
		// 	.await?
		// 	.hashed_key;

		// let user_key_details = key_manager.access_keystore(state.init.key_uuid).await?;

		// 	let output_path = state.init.output_path.clone().map_or_else(
		// 		|| {
		// 			let mut path = info.fs_path.clone();
		// 			let extension = path.extension().map_or_else(
		// 				|| Ok("bytes".to_string()),
		// 				|extension| {
		// 					Ok::<String, JobError>(
		// 						extension
		// 							.to_str()
		// 							.ok_or(JobError::MissingData {
		// 								value: String::from(
		// 									"path contents when converted to string",
		// 								),
		// 							})?
		// 							.to_string() + BYTES_EXT,
		// 					)
		// 				},
		// 			)?;

		// 			path.set_extension(extension);
		// 			Ok::<PathBuf, JobError>(path)
		// 		},
		// 		Ok,
		// 	)?;

		// let _guard = ctx
		// 	.library
		// 	.location_manager()
		// 	.temporary_ignore_events_for_path(
		// 		state.init.location_id,
		// 		ctx.library.clone(),
		// 		&output_path,
		// 	)
		// 	.await
		// 	.map_or_else(
		// 		|e| {
		// 			error!(
		// 				"Failed to make location manager ignore the path {}; Error: {e:#?}",
		// 				output_path.display()
		// 			);
		// 			None
		// 		},
		// 		Some,
		// 	);

		// 	let mut reader = File::open(&info.fs_path).await?;
		// 	let mut writer = File::create(output_path).await?;

		// 	let master_key = Key::generate();

		// 	let mut header = FileHeader::new(LATEST_FILE_HEADER, state.init.algorithm);

		// 	// header.add_keyslot(
		// 	// 	user_key_details.hashing_algorithm,
		// 	// 	user_key_details.content_salt,
		// 	// 	user_key,
		// 	// 	master_key.clone(),
		// 	// 	FILE_KEYSLOT_CONTEXT,
		// 	// )?;

		// if state.init.metadata || state.init.preview_media {
		// 	// if any are requested, we can make the query as it'll be used at least once
		// 	if let Some(ref object) = info.path_data.object {
		// 		if state.init.metadata {
		// 			let metadata = Metadata {
		// 				path_id: state.init.path_id,
		// 				name: info.path_data.materialized_path.clone(),
		// 				hidden: object.hidden,
		// 				favorite: object.favorite,
		// 				important: object.important,
		// 				note: object.note.clone(),
		// 				date_created: object.date_created,
		// 			};

		// 	header
		// 		.write_async(&mut writer, ENCRYPTED_FILE_MAGIC_BYTES)
		// 		.await?;

		// 	let encryptor = Encryptor::new(master_key, header.get_nonce(), state.init.algorithm)?;

		// 	encryptor
		// 		.encrypt_streams_async(&mut reader, &mut writer, header.get_aad())
		// 		.await?;
		// } else {
		// 	warn!(
		// 		"encryption is skipping {} as it isn't a file",
		// 		info.path_data.materialized_path
		// 	)
		// }

		// ctx.progress(vec![JobReportUpdate::CompletedTaskCount(
		// 	state.step_number + 1,
		// )]);

		// Ok(())
		todo!()
=======
		let Library { key_manager, .. } = &ctx.library;

		if !info.path_data.is_dir {
			// handle overwriting checks, and making sure there's enough available space

			let user_key = key_manager
				.access_keymount(state.init.key_uuid)
				.await?
				.hashed_key;

			let user_key_details = key_manager.access_keystore(state.init.key_uuid).await?;

			let output_path = state.init.output_path.clone().map_or_else(
				|| {
					let mut path = info.fs_path.clone();
					let extension = path.extension().map_or_else(
						|| Ok("bytes".to_string()),
						|extension| {
							Ok::<String, JobError>(
								extension
									.to_str()
									.ok_or(JobError::MissingData {
										value: String::from(
											"path contents when converted to string",
										),
									})?
									.to_string() + BYTES_EXT,
							)
						},
					)?;

					path.set_extension(extension);
					Ok::<PathBuf, JobError>(path)
				},
				Ok,
			)?;

			let _guard = ctx
				.library
				.location_manager()
				.temporary_ignore_events_for_path(
					state.init.location_id,
					ctx.library.clone(),
					&output_path,
				)
				.await
				.map_or_else(
					|e| {
						error!(
							"Failed to make location manager ignore the path {}; Error: {e:#?}",
							output_path.display()
						);
						None
					},
					Some,
				);

			let mut reader = File::open(&info.fs_path)
				.await
				.map_err(|e| FileIOError::from((&info.fs_path, e)))?;
			let mut writer = File::create(&output_path)
				.await
				.map_err(|e| FileIOError::from((output_path, e)))?;

			let master_key = Key::generate();

			let mut header = FileHeader::new(
				LATEST_FILE_HEADER,
				state.init.algorithm,
				vec![
					Keyslot::new(
						LATEST_KEYSLOT,
						state.init.algorithm,
						user_key_details.hashing_algorithm,
						user_key_details.content_salt,
						user_key,
						master_key.clone(),
					)
					.await?,
				],
			)?;

			if state.init.metadata || state.init.preview_media {
				// if any are requested, we can make the query as it'll be used at least once
				if let Some(ref object) = info.path_data.object {
					if state.init.metadata {
						let metadata = Metadata {
							path_id: state.init.path_id,
							name: info.path_data.materialized_path.clone(),
							hidden: object.hidden,
							favorite: object.favorite,
							important: object.important,
							note: object.note.clone(),
							date_created: object.date_created,
						};

						header
							.add_metadata(
								LATEST_METADATA,
								state.init.algorithm,
								master_key.clone(),
								&metadata,
							)
							.await?;
					}

					// if state.init.preview_media
					// 	&& (object.has_thumbnail
					// 		|| object.has_video_preview || object.has_thumbstrip)

					// may not be the best - pvm isn't guaranteed to be webp
					let pvm_path = ctx
						.library
						.config()
						.data_directory()
						.join("thumbnails")
						.join(info.path_data.cas_id.as_ref().unwrap())
						.with_extension("wepb");

					if tokio::fs::metadata(&pvm_path).await.is_ok() {
						let mut pvm_bytes = Vec::new();
						let mut pvm_file = File::open(&pvm_path)
							.await
							.map_err(|e| FileIOError::from((&pvm_path, e)))?;
						pvm_file
							.read_to_end(&mut pvm_bytes)
							.await
							.map_err(|e| FileIOError::from((pvm_path, e)))?;

						header
							.add_preview_media(
								LATEST_PREVIEW_MEDIA,
								state.init.algorithm,
								master_key.clone(),
								&pvm_bytes,
							)
							.await?;
					}
				} else {
					// should use container encryption if it's a directory
					warn!("skipping metadata/preview media inclusion, no associated object found")
				}
			}

			header.write(&mut writer).await?;

			let encryptor = Encryptor::new(master_key, header.nonce, header.algorithm)?;

			encryptor
				.encrypt_streams(&mut reader, &mut writer, &header.generate_aad())
				.await?;
		} else {
			warn!(
				"encryption is skipping {} as it isn't a file",
				info.path_data.materialized_path
			)
		}

		ctx.progress(vec![JobReportUpdate::CompletedTaskCount(
			state.step_number + 1,
		)]);

		Ok(())
>>>>>>> 7e285dc4
	}

	async fn finalize(&mut self, ctx: WorkerContext, state: &mut JobState<Self>) -> JobResult {
		invalidate_query!(ctx.library, "search.paths");

		// mark job as successful
		Ok(Some(serde_json::to_value(&state.init)?))
	}
}<|MERGE_RESOLUTION|>--- conflicted
+++ resolved
@@ -1,25 +1,17 @@
-<<<<<<< HEAD
 use super::{context_menu_fs_info, FsInfo};
 use crate::job::{JobError, JobReportUpdate, JobResult, JobState, StatefulJob, WorkerContext};
-use crate::{invalidate_query, job::*};
-=======
 use crate::{invalidate_query, job::*, library::Library, util::error::FileIOError};
 
 use std::path::PathBuf;
 
->>>>>>> 7e285dc4
 use chrono::FixedOffset;
 use serde::{Deserialize, Serialize};
 use specta::Type;
-<<<<<<< HEAD
-use std::path::PathBuf;
-=======
 use tokio::{fs::File, io::AsyncReadExt};
 use tracing::{error, warn};
 use uuid::Uuid;
 
 use super::{context_menu_fs_info, FsInfo, BYTES_EXT};
->>>>>>> 7e285dc4
 
 pub struct FileEncryptorJob;
 
@@ -27,13 +19,8 @@
 pub struct FileEncryptorJobInit {
 	pub location_id: i32,
 	pub path_id: i32,
-<<<<<<< HEAD
-	pub key_uuid: uuid::Uuid,
-	// pub algorithm: Algorithm,
-=======
 	pub key_uuid: Uuid,
 	pub algorithm: Algorithm,
->>>>>>> 7e285dc4
 	pub metadata: bool,
 	pub preview_media: bool,
 	pub output_path: Option<PathBuf>,
@@ -87,7 +74,6 @@
 	) -> Result<(), JobError> {
 		let info = &state.steps[0];
 
-<<<<<<< HEAD
 		// let Library {  .. } = &ctx.library;
 
 		// if !info.path_data.is_dir {
@@ -145,8 +131,12 @@
 		// 		Some,
 		// 	);
 
-		// 	let mut reader = File::open(&info.fs_path).await?;
-		// 	let mut writer = File::create(output_path).await?;
+		// let mut reader = File::open(&info.fs_path)
+		// 	.await
+		// 	.map_err(|e| FileIOError::from((&info.fs_path, e)))?;
+		// let mut writer = File::create(&output_path)
+		// 	.await
+		// 	.map_err(|e| FileIOError::from((output_path, e)))?;
 
 		// 	let master_key = Key::generate();
 
@@ -179,7 +169,6 @@
 		// 		.await?;
 
 		// 	let encryptor = Encryptor::new(master_key, header.get_nonce(), state.init.algorithm)?;
-
 		// 	encryptor
 		// 		.encrypt_streams_async(&mut reader, &mut writer, header.get_aad())
 		// 		.await?;
@@ -196,171 +185,6 @@
 
 		// Ok(())
 		todo!()
-=======
-		let Library { key_manager, .. } = &ctx.library;
-
-		if !info.path_data.is_dir {
-			// handle overwriting checks, and making sure there's enough available space
-
-			let user_key = key_manager
-				.access_keymount(state.init.key_uuid)
-				.await?
-				.hashed_key;
-
-			let user_key_details = key_manager.access_keystore(state.init.key_uuid).await?;
-
-			let output_path = state.init.output_path.clone().map_or_else(
-				|| {
-					let mut path = info.fs_path.clone();
-					let extension = path.extension().map_or_else(
-						|| Ok("bytes".to_string()),
-						|extension| {
-							Ok::<String, JobError>(
-								extension
-									.to_str()
-									.ok_or(JobError::MissingData {
-										value: String::from(
-											"path contents when converted to string",
-										),
-									})?
-									.to_string() + BYTES_EXT,
-							)
-						},
-					)?;
-
-					path.set_extension(extension);
-					Ok::<PathBuf, JobError>(path)
-				},
-				Ok,
-			)?;
-
-			let _guard = ctx
-				.library
-				.location_manager()
-				.temporary_ignore_events_for_path(
-					state.init.location_id,
-					ctx.library.clone(),
-					&output_path,
-				)
-				.await
-				.map_or_else(
-					|e| {
-						error!(
-							"Failed to make location manager ignore the path {}; Error: {e:#?}",
-							output_path.display()
-						);
-						None
-					},
-					Some,
-				);
-
-			let mut reader = File::open(&info.fs_path)
-				.await
-				.map_err(|e| FileIOError::from((&info.fs_path, e)))?;
-			let mut writer = File::create(&output_path)
-				.await
-				.map_err(|e| FileIOError::from((output_path, e)))?;
-
-			let master_key = Key::generate();
-
-			let mut header = FileHeader::new(
-				LATEST_FILE_HEADER,
-				state.init.algorithm,
-				vec![
-					Keyslot::new(
-						LATEST_KEYSLOT,
-						state.init.algorithm,
-						user_key_details.hashing_algorithm,
-						user_key_details.content_salt,
-						user_key,
-						master_key.clone(),
-					)
-					.await?,
-				],
-			)?;
-
-			if state.init.metadata || state.init.preview_media {
-				// if any are requested, we can make the query as it'll be used at least once
-				if let Some(ref object) = info.path_data.object {
-					if state.init.metadata {
-						let metadata = Metadata {
-							path_id: state.init.path_id,
-							name: info.path_data.materialized_path.clone(),
-							hidden: object.hidden,
-							favorite: object.favorite,
-							important: object.important,
-							note: object.note.clone(),
-							date_created: object.date_created,
-						};
-
-						header
-							.add_metadata(
-								LATEST_METADATA,
-								state.init.algorithm,
-								master_key.clone(),
-								&metadata,
-							)
-							.await?;
-					}
-
-					// if state.init.preview_media
-					// 	&& (object.has_thumbnail
-					// 		|| object.has_video_preview || object.has_thumbstrip)
-
-					// may not be the best - pvm isn't guaranteed to be webp
-					let pvm_path = ctx
-						.library
-						.config()
-						.data_directory()
-						.join("thumbnails")
-						.join(info.path_data.cas_id.as_ref().unwrap())
-						.with_extension("wepb");
-
-					if tokio::fs::metadata(&pvm_path).await.is_ok() {
-						let mut pvm_bytes = Vec::new();
-						let mut pvm_file = File::open(&pvm_path)
-							.await
-							.map_err(|e| FileIOError::from((&pvm_path, e)))?;
-						pvm_file
-							.read_to_end(&mut pvm_bytes)
-							.await
-							.map_err(|e| FileIOError::from((pvm_path, e)))?;
-
-						header
-							.add_preview_media(
-								LATEST_PREVIEW_MEDIA,
-								state.init.algorithm,
-								master_key.clone(),
-								&pvm_bytes,
-							)
-							.await?;
-					}
-				} else {
-					// should use container encryption if it's a directory
-					warn!("skipping metadata/preview media inclusion, no associated object found")
-				}
-			}
-
-			header.write(&mut writer).await?;
-
-			let encryptor = Encryptor::new(master_key, header.nonce, header.algorithm)?;
-
-			encryptor
-				.encrypt_streams(&mut reader, &mut writer, &header.generate_aad())
-				.await?;
-		} else {
-			warn!(
-				"encryption is skipping {} as it isn't a file",
-				info.path_data.materialized_path
-			)
-		}
-
-		ctx.progress(vec![JobReportUpdate::CompletedTaskCount(
-			state.step_number + 1,
-		)]);
-
-		Ok(())
->>>>>>> 7e285dc4
 	}
 
 	async fn finalize(&mut self, ctx: WorkerContext, state: &mut JobState<Self>) -> JobResult {
