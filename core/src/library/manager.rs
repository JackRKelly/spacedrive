--- conflicted
+++ resolved
@@ -316,17 +316,12 @@
 			.position(|l| l.id == id)
 			.ok_or(LibraryManagerError::LibraryNotFound)?;
 
-<<<<<<< HEAD
-		self.node.nlm.delete_library(&library).await;
+		let library = &*libraries_write_guard[library_idx];
+
+		self.node.nlm.delete_library(library).await;
 
 		let db_path = self.libraries_dir.join(format!("{}.db", library.id));
 		let sd_lib_path = self.libraries_dir.join(format!("{}.sdlibrary", library.id));
-=======
-		let library_id = libraries_write_guard[library_idx].id;
-
-		let db_path = self.libraries_dir.join(format!("{}.db", library_id));
-		let sd_lib_path = self.libraries_dir.join(format!("{}.sdlibrary", library_id));
->>>>>>> 26e3b53b
 
 		try_join!(
 			async {
@@ -346,7 +341,7 @@
 		// We only remove here after files deletion
 		let library = libraries_write_guard.remove(library_idx);
 
-		info!("Removed Library <id='{library_id}'>");
+		info!("Removed Library <id='{}'>", library.id);
 
 		invalidate_query!(library, "library.list");
 
