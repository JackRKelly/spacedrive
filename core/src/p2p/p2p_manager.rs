use std::{
	borrow::Cow,
	collections::HashMap,
	path::PathBuf,
	sync::Arc,
	time::{Duration, Instant},
};

use futures::Stream;
use sd_p2p::{
	spaceblock::{BlockSize, SpaceblockRequest, Transfer},
	spacetunnel::{RemoteIdentity, Tunnel},
	Discovery, Event, Manager, ManagerError, ManagerStream, MetadataManager, PeerId,
};
use serde::Serialize;
use specta::Type;
use tokio::{
	fs::File,
	io::{AsyncRead, AsyncReadExt, AsyncWrite, AsyncWriteExt, BufReader},
	sync::{broadcast, oneshot, Mutex},
	time::sleep,
};
use tracing::{debug, error, info};
use uuid::Uuid;

use crate::{
	node::config::{self, NodeConfig},
	p2p::{OperatingSystem, SPACEDRIVE_APP_ID},
	Node,
};

use super::{
	sync::{NetworkedLibraries, SyncMessage},
	Header, PairingManager, PairingStatus, PeerMetadata,
};

/// The amount of time to wait for a Spacedrop request to be accepted or rejected before it's automatically rejected
const SPACEDROP_TIMEOUT: Duration = Duration::from_secs(60);

/// TODO: P2P event for the frontend
#[derive(Debug, Clone, Type, Serialize)]
#[serde(tag = "type")]
pub enum P2PEvent {
	DiscoveredPeer {
		peer_id: PeerId,
		metadata: PeerMetadata,
	},
	SpacedropRequest {
		id: Uuid,
		peer_id: PeerId,
		name: String,
	},
	// Pairing was reuqest has come in.
	// This will fire on the responder only.
	PairingRequest {
		id: u16,
		name: String,
		os: OperatingSystem,
	},
	PairingProgress {
		id: u16,
		status: PairingStatus,
	}, // TODO: Expire peer + connection/disconnect
}

pub struct P2PManager {
	pub events: (broadcast::Sender<P2PEvent>, broadcast::Receiver<P2PEvent>),
	pub manager: Arc<Manager<PeerMetadata>>,
	pub discovery: Arc<Discovery<PeerMetadata>>,
	spacedrop_pairing_reqs: Arc<Mutex<HashMap<Uuid, oneshot::Sender<Option<String>>>>>,
	pub metadata_manager: Arc<MetadataManager<PeerMetadata>>,
	pub spacedrop_progress: Arc<Mutex<HashMap<Uuid, broadcast::Sender<u8>>>>,
	pub pairing: Arc<PairingManager>,
	node_config_manager: Arc<config::Manager>,
}

impl P2PManager {
	pub async fn new(
		node_config: Arc<config::Manager>,
	) -> Result<(Arc<P2PManager>, ManagerStream<PeerMetadata>), ManagerError> {
		let (config, keypair) = {
			let config = node_config.get().await;

			// TODO: The `vec![]` here is problematic but will be fixed with delayed `MetadataManager`
			(Self::config_to_metadata(&config, vec![]), config.keypair)
		};

		let (manager, stream) = Manager::new(SPACEDRIVE_APP_ID, &keypair).await?;

<<<<<<< HEAD
		// TODO: move this discovery stuff into nlm -> Cause delayed metadata loading
		let metadata_manager = MetadataManager::new(config);
		let discovery = Discovery::new(&manager, metadata_manager.clone());
		manager.service(discovery.clone()).await;
=======
		let (manager, stream) = sd_p2p::Manager::<PeerMetadata>::new(
			SPACEDRIVE_APP_ID,
			&keypair,
			metadata_manager.clone(),
		)
		.await?;
>>>>>>> 3d51c609

		info!(
			"Node '{}' is now online listening at addresses: {:?}",
			manager.peer_id(),
			discovery.listen_addrs()
		);

		// need to keep 'rx' around so that the channel isn't dropped
		let (tx, rx) = broadcast::channel(100);

		let spacedrop_pairing_reqs = Arc::new(Mutex::new(HashMap::new()));
		let spacedrop_progress = Arc::new(Mutex::new(HashMap::new()));

		let pairing = PairingManager::new(manager.clone(), tx.clone(), metadata_manager.clone());

		// TODO: proper shutdown
		// https://docs.rs/ctrlc/latest/ctrlc/
		// https://docs.rs/system_shutdown/latest/system_shutdown/

		Ok((
			Arc::new(Self {
				pairing,
				events: (tx, rx),
				manager,
				discovery,
				spacedrop_pairing_reqs,
				metadata_manager,
				spacedrop_progress,
				node_config_manager: node_config,
			}),
			stream,
		))
	}

	pub fn start(&self, mut stream: ManagerStream<PeerMetadata>, node: Arc<Node>) {
		tokio::spawn({
			let manager = self.manager.clone();
			let metadata_manager = self.metadata_manager.clone();
			let events = self.events.0.clone();
			let spacedrop_pairing_reqs = self.spacedrop_pairing_reqs.clone();
			let spacedrop_progress = self.spacedrop_progress.clone();
			let pairing = self.pairing.clone();
			let node = node.clone();

			async move {
				let mut shutdown = false;
				while let Some(event) = stream.next().await {
					match event {
						Event::PeerDiscovered(event) => {
							debug!(
								"Discovered peer by id '{}' with address '{:?}' and metadata: {:?}",
								event.peer_id, event.addresses, event.metadata
							);

							events
								.send(P2PEvent::DiscoveredPeer {
									peer_id: event.peer_id,
									metadata: event.metadata.clone(),
								})
								.map_err(|_| error!("Failed to send event to p2p event stream!"))
								.ok();

							node.nlm.peer_discovered(event).await;
						}
						Event::PeerExpired { id, metadata } => {
							debug!("Peer '{}' expired with metadata: {:?}", id, metadata);
							node.nlm.peer_expired(id).await;
						}
						Event::PeerConnected(event) => {
							debug!("Peer '{}' connected", event.peer_id);
							node.nlm.peer_connected(event.peer_id).await;

							if event.establisher {
								let manager = manager.clone();
								let nlm = node.nlm.clone();
								let instances = metadata_manager.get().instances;
								tokio::spawn(async move {
									let mut stream = manager.stream(event.peer_id).await.unwrap();
									Self::resync(nlm, &mut stream, event.peer_id, instances).await;
								});
							}
						}
						Event::PeerDisconnected(peer_id) => {
							debug!("Peer '{}' disconnected", peer_id);
							node.nlm.peer_disconnected(peer_id).await;
						}
						Event::PeerMessage(event) => {
							let events = events.clone();
							let metadata_manager = metadata_manager.clone();
							let spacedrop_pairing_reqs = spacedrop_pairing_reqs.clone();
							let spacedrop_progress = spacedrop_progress.clone();
							let pairing = pairing.clone();
							let node = node.clone();

							tokio::spawn(async move {
								let mut stream = event.stream;
								let header = Header::from_stream(&mut stream).await.unwrap();

								match header {
									Header::Ping => {
										debug!("Received ping from peer '{}'", event.peer_id);
									}
									Header::Spacedrop(req) => {
										let id = Uuid::new_v4();
										let (tx, rx) = oneshot::channel();

										info!("spacedrop({id}): received from peer '{}' for file '{}' with file length '{}'", event.peer_id, req.name, req.size);

										spacedrop_pairing_reqs.lock().await.insert(id, tx);

										let (process_tx, _) = broadcast::channel(100);
										spacedrop_progress
											.lock()
											.await
											.insert(id, process_tx.clone());

										if events
											.send(P2PEvent::SpacedropRequest {
												id,
												peer_id: event.peer_id,
												name: req.name.clone(),
											})
											.is_err()
										{
											// No frontend's are active

											todo!("Outright reject Spacedrop");
										}

										tokio::select! {
											_ = sleep(SPACEDROP_TIMEOUT) => {
												info!("spacedrop({id}): timeout, rejecting!");
											}
											file_path = rx => {
												match file_path {
													Ok(Some(file_path)) => {
														info!("spacedrop({id}): accepted saving to '{:?}'", file_path);

														stream.write_all(&[1]).await.unwrap();

														let f = File::create(file_path).await.unwrap();

														Transfer::new(&req, |percent| {
															process_tx.send(percent).ok();
														}).receive(&mut stream, f).await;

														info!("spacedrop({id}): complete");
													}
													Ok(None) => {
														info!("spacedrop({id}): rejected");
													}
													Err(_) => {
														info!("spacedrop({id}): error with Spacedrop pairing request receiver!");
													}
												}
											}
										};
									}
									Header::Pair => {
										pairing
											.responder(
												event.peer_id,
												stream,
												&node.libraries,
												node.clone(),
											)
											.await;
									}
									Header::Sync(library_id) => {
										let mut tunnel = Tunnel::responder(stream).await.unwrap();

										let msg =
											SyncMessage::from_stream(&mut tunnel).await.unwrap();

										let library =
											node.libraries.get_library(&library_id).await.unwrap();

										dbg!(&msg);

										match msg {
											SyncMessage::NewOperations => {
												super::sync::responder(tunnel, library).await;
											}
										};
									}
									Header::Connected(identities) => {
										Self::resync_handler(
											&node.nlm,
											&mut stream,
											event.peer_id,
											metadata_manager.get().instances,
											identities,
										)
										.await
									}
								}
							});
						}
						Event::PeerBroadcast(_event) => {
							// todo!();
						}
						Event::Shutdown => {
							shutdown = true;
							break;
						}
						_ => debug!("event: {:?}", event),
					}
				}

				if !shutdown {
					error!(
						"Manager event stream closed! The core is unstable from this point forward!"
					);
				}
			}
		});
	}

	fn config_to_metadata(config: &NodeConfig, instances: Vec<RemoteIdentity>) -> PeerMetadata {
		PeerMetadata {
			name: config.name.clone(),
			operating_system: Some(OperatingSystem::get_os()),
			version: Some(env!("CARGO_PKG_VERSION").to_string()),
			email: config.p2p_email.clone(),
			img_url: config.p2p_img_url.clone(),
			instances,
		}
	}

	// TODO: Remove this & move to `NetworkedLibraryManager`??? or make it private?
	pub async fn update_metadata(&self, instances: Vec<RemoteIdentity>) {
		self.metadata_manager.update(Self::config_to_metadata(
			&self.node_config_manager.get().await,
			instances,
		));
	}

	pub async fn resync(
		nlm: Arc<NetworkedLibraries>,
		stream: &mut (impl AsyncRead + AsyncWrite + Unpin),
		peer_id: PeerId,
		instances: Vec<RemoteIdentity>,
	) {
		// TODO: Make this encrypted using node to node auth so it can't be messed with in transport

		stream
			.write_all(&Header::Connected(instances).to_bytes())
			.await
			.unwrap();

		let Header::Connected(identities) =
			Header::from_stream(stream).await.unwrap() else {
				panic!("unreachable but error handling")
			};

		for identity in identities {
			nlm.peer_connected2(identity, peer_id).await;
		}
	}

	pub async fn resync_handler(
		nlm: &NetworkedLibraries,
		stream: &mut (impl AsyncRead + AsyncWrite + Unpin),
		peer_id: PeerId,
		local_identities: Vec<RemoteIdentity>,
		remote_identities: Vec<RemoteIdentity>,
	) {
		for identity in remote_identities {
			nlm.peer_connected2(identity, peer_id).await;
		}

		stream
			.write_all(&Header::Connected(local_identities).to_bytes())
			.await
			.unwrap();
	}

	pub async fn accept_spacedrop(&self, id: Uuid, path: String) {
		if let Some(chan) = self.spacedrop_pairing_reqs.lock().await.remove(&id) {
			chan.send(Some(path)).unwrap();
		}
	}

	pub async fn reject_spacedrop(&self, id: Uuid) {
		if let Some(chan) = self.spacedrop_pairing_reqs.lock().await.remove(&id) {
			chan.send(None).unwrap();
		}
	}

	pub fn subscribe(&self) -> broadcast::Receiver<P2PEvent> {
		self.events.0.subscribe()
	}

	pub async fn ping(&self) {
		self.manager.broadcast(Header::Ping.to_bytes()).await;
	}

	// TODO: Proper error handling
	pub async fn big_bad_spacedrop(
		&self,
		peer_id: PeerId,
		path: PathBuf,
	) -> Result<Option<Uuid>, ()> {
		let id = Uuid::new_v4();
		let (tx, _) = broadcast::channel(25);
		let mut stream = self.manager.stream(peer_id).await.map_err(|_| ())?; // TODO: handle providing incorrect peer id

		let file = File::open(&path).await.map_err(|_| ())?;
		let metadata = file.metadata().await.map_err(|_| ())?;

		let header = Header::Spacedrop(SpaceblockRequest {
			name: path
				.file_name()
				.map(|v| v.to_string_lossy())
				.unwrap_or(Cow::Borrowed(""))
				.to_string(),
			size: metadata.len(),
			block_size: BlockSize::from_size(metadata.len()), // TODO: This should be dynamic
		});
		stream.write_all(&header.to_bytes()).await.map_err(|_| ())?;

		debug!("Waiting for Spacedrop to be accepted from peer '{peer_id}'");
		let mut buf = [0; 1];
		// TODO: Add timeout so the connection is dropped if they never response
		stream.read_exact(&mut buf).await.map_err(|_| ())?;
		if buf[0] != 1 {
			debug!("Spacedrop was rejected from peer '{peer_id}'");
			return Ok(None);
		}

		debug!("Starting Spacedrop to peer '{peer_id}'");
		let i = Instant::now();

		let file = BufReader::new(file);
		self.spacedrop_progress.lock().await.insert(id, tx.clone());
		Transfer::new(
			&match header {
				Header::Spacedrop(req) => req,
				_ => unreachable!(),
			},
			|percent| {
				tx.send(percent).ok();
			},
		)
		.send(&mut stream, file)
		.await;

		debug!(
			"Finished Spacedrop to peer '{peer_id}' after '{:?}",
			i.elapsed()
		);

		Ok(Some(id))
	}

	pub async fn spacedrop_progress(&self, id: Uuid) -> Option<impl Stream<Item = u8>> {
		self.spacedrop_progress.lock().await.get(&id).map(|v| {
			let mut v = v.subscribe();
			async_stream::stream! {
				while let Ok(item) = v.recv().await {
					yield item;
				}
			}
		})
	}

	pub async fn shutdown(&self) {
		self.manager.shutdown().await;
	}
}<|MERGE_RESOLUTION|>--- conflicted
+++ resolved
@@ -10,7 +10,7 @@
 use sd_p2p::{
 	spaceblock::{BlockSize, SpaceblockRequest, Transfer},
 	spacetunnel::{RemoteIdentity, Tunnel},
-	Discovery, Event, Manager, ManagerError, ManagerStream, MetadataManager, PeerId,
+	Discovery, Event, ManagerError, ManagerStream, MetadataManager, PeerId,
 };
 use serde::Serialize;
 use specta::Type;
@@ -65,7 +65,7 @@
 
 pub struct P2PManager {
 	pub events: (broadcast::Sender<P2PEvent>, broadcast::Receiver<P2PEvent>),
-	pub manager: Arc<Manager<PeerMetadata>>,
+	pub manager: Arc<sd_p2p::Manager<PeerMetadata>>,
 	pub discovery: Arc<Discovery<PeerMetadata>>,
 	spacedrop_pairing_reqs: Arc<Mutex<HashMap<Uuid, oneshot::Sender<Option<String>>>>>,
 	pub metadata_manager: Arc<MetadataManager<PeerMetadata>>,
@@ -85,21 +85,12 @@
 			(Self::config_to_metadata(&config, vec![]), config.keypair)
 		};
 
-		let (manager, stream) = Manager::new(SPACEDRIVE_APP_ID, &keypair).await?;
-
-<<<<<<< HEAD
+		let (manager, stream) = sd_p2p::Manager::new(SPACEDRIVE_APP_ID, &keypair).await?;
+
 		// TODO: move this discovery stuff into nlm -> Cause delayed metadata loading
 		let metadata_manager = MetadataManager::new(config);
 		let discovery = Discovery::new(&manager, metadata_manager.clone());
 		manager.service(discovery.clone()).await;
-=======
-		let (manager, stream) = sd_p2p::Manager::<PeerMetadata>::new(
-			SPACEDRIVE_APP_ID,
-			&keypair,
-			metadata_manager.clone(),
-		)
-		.await?;
->>>>>>> 3d51c609
 
 		info!(
 			"Node '{}' is now online listening at addresses: {:?}",
